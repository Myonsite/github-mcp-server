--- conflicted
+++ resolved
@@ -88,21 +88,15 @@
 	s.AddTool(GetMe(getClient, t))
 
 	// Add GitHub tools - Code Scanning
-<<<<<<< HEAD
-	s.AddTool(getCodeScanningAlert(client, t))
-	s.AddTool(listCodeScanningAlerts(client, t))
-
-	// Add GitHub tools - Notifications
-	s.AddTool(getNotifications(client, t))
-	s.AddTool(getNotificationThread(client, t))
+	s.AddTool(GetCodeScanningAlert(getClient, t))
+	s.AddTool(ListCodeScanningAlerts(getClient, t))
+
+  // Add GitHub tools - Notifications
 	if !readOnly {
 		s.AddTool(markNotificationRead(client, t))
 		s.AddTool(markAllNotificationsRead(client, t))
 	}
-=======
-	s.AddTool(GetCodeScanningAlert(getClient, t))
-	s.AddTool(ListCodeScanningAlerts(getClient, t))
->>>>>>> bbba3bb7
+  
 	return s
 }
 
@@ -243,7 +237,6 @@
 	return int(v), nil
 }
 
-<<<<<<< HEAD
 // optionalParamWithDefault is a generic helper function that can be used to fetch a requested parameter from the request
 // with a default value if the parameter is not provided or is zero value.
 func optionalParamWithDefault[T comparable](r mcp.CallToolRequest, p string, d T) (T, error) {
@@ -258,10 +251,7 @@
 	return v, nil
 }
 
-// optionalIntParamWithDefault is a helper function that can be used to fetch a requested parameter from the request
-=======
 // OptionalIntParamWithDefault is a helper function that can be used to fetch a requested parameter from the request
->>>>>>> bbba3bb7
 // similar to optionalIntParam, but it also takes a default value.
 func OptionalIntParamWithDefault(r mcp.CallToolRequest, p string, d int) (int, error) {
 	v, err := OptionalIntParam(r, p)
